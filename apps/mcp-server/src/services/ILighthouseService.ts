--- conflicted
+++ resolved
@@ -2,12 +2,8 @@
  * Common interface for Lighthouse services
  */
 
-<<<<<<< HEAD
 import { UploadResult, DownloadResult, AccessCondition, Dataset } from "@lighthouse-tooling/types";
-=======
-import { UploadResult, DownloadResult, AccessCondition } from "@lighthouse-tooling/types";
 import { EnhancedAccessCondition } from "@lighthouse-tooling/sdk-wrapper";
->>>>>>> 7d1475da
 
 export interface StoredFile {
   cid: string;
@@ -82,7 +78,6 @@
   clear(): void;
 
   /**
-<<<<<<< HEAD
    * Create a new dataset
    */
   createDataset(params: {
@@ -125,7 +120,8 @@
    * Delete a dataset
    */
   deleteDataset(datasetId: string, deleteFiles?: boolean): Promise<void>;
-=======
+
+  /**
    * Generate encryption key with threshold cryptography
    */
   generateEncryptionKey?(
@@ -154,5 +150,4 @@
     success: boolean;
     error?: string;
   }>;
->>>>>>> 7d1475da
 }