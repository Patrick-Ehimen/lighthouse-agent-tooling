--- conflicted
+++ resolved
@@ -19,15 +19,12 @@
 import {
   LighthouseUploadFileTool,
   LighthouseFetchFileTool,
-<<<<<<< HEAD
   LighthouseCreateDatasetTool,
   LighthouseListDatasetsTool,
   LighthouseGetDatasetTool,
   LighthouseUpdateDatasetTool,
-=======
   LighthouseGenerateKeyTool,
   LighthouseSetupAccessControlTool,
->>>>>>> 7d1475da
 } from "./tools/index.js";
 import {
   ListToolsHandler,
@@ -132,18 +129,15 @@
     // Create tool instances with service dependencies
     const uploadFileTool = new LighthouseUploadFileTool(this.lighthouseService, this.logger);
     const fetchFileTool = new LighthouseFetchFileTool(this.lighthouseService, this.logger);
-<<<<<<< HEAD
     const createDatasetTool = new LighthouseCreateDatasetTool(this.lighthouseService, this.logger);
     const listDatasetsTool = new LighthouseListDatasetsTool(this.lighthouseService, this.logger);
     const getDatasetTool = new LighthouseGetDatasetTool(this.lighthouseService, this.logger);
     const updateDatasetTool = new LighthouseUpdateDatasetTool(this.lighthouseService, this.logger);
-=======
     const generateKeyTool = new LighthouseGenerateKeyTool(this.lighthouseService, this.logger);
     const setupAccessControlTool = new LighthouseSetupAccessControlTool(
       this.lighthouseService,
       this.logger,
     );
->>>>>>> 7d1475da
 
     // Register file operation tools
     this.registry.register(
@@ -156,51 +150,36 @@
       async (args) => await fetchFileTool.execute(args),
     );
 
-<<<<<<< HEAD
     // Register dataset management tools
     this.registry.register(
       LighthouseCreateDatasetTool.getDefinition(),
       async (args) => await createDatasetTool.execute(args),
     );
-=======
-    // Register lighthouse_generate_key tool
+
+    this.registry.register(
+      LighthouseListDatasetsTool.getDefinition(),
+      async (args) => await listDatasetsTool.execute(args),
+    );
+
+    this.registry.register(
+      LighthouseGetDatasetTool.getDefinition(),
+      async (args) => await getDatasetTool.execute(args),
+    );
+
+    this.registry.register(
+      LighthouseUpdateDatasetTool.getDefinition(),
+      async (args) => await updateDatasetTool.execute(args),
+    );
+
+    // Register encryption tools
     this.registry.register(
       LighthouseGenerateKeyTool.getDefinition(),
       async (args) => await generateKeyTool.execute(args),
     );
 
-    // Register lighthouse_setup_access_control tool
     this.registry.register(
       LighthouseSetupAccessControlTool.getDefinition(),
       async (args) => await setupAccessControlTool.execute(args),
-    );
-
-    // Register lighthouse_create_dataset tool (keeping existing implementation)
-    const datasetTool = LIGHTHOUSE_MCP_TOOLS.find((t) => t.name === "lighthouse_create_dataset");
-    if (datasetTool) {
-      this.registry.register(datasetTool, async (args) => {
-        const result = await this.datasetService.createDataset({
-          name: args.name as string,
-          description: args.description as string | undefined,
-          files: args.files as string[],
-          metadata: args.metadata as Record<string, unknown> | undefined,
-          encrypt: args.encrypt as boolean | undefined,
-        });
->>>>>>> 7d1475da
-
-    this.registry.register(
-      LighthouseListDatasetsTool.getDefinition(),
-      async (args) => await listDatasetsTool.execute(args),
-    );
-
-    this.registry.register(
-      LighthouseGetDatasetTool.getDefinition(),
-      async (args) => await getDatasetTool.execute(args),
-    );
-
-    this.registry.register(
-      LighthouseUpdateDatasetTool.getDefinition(),
-      async (args) => await updateDatasetTool.execute(args),
     );
 
     const registeredTools = this.registry.listTools();
