--- conflicted
+++ resolved
@@ -16,13 +16,11 @@
     "@lighthouse-tooling/types": "workspace:*",
     "@modelcontextprotocol/sdk": "latest"
   },
-<<<<<<< HEAD
   "scripts": {
     "lint": "eslint .",
     "lint:fix": "eslint . --fix",
     "format": "prettier --write .",
     "format:check": "prettier --check ."
-=======
   "devDependencies": {
     "jest": "^29.7.0",
     "ts-jest": "^29.1.1",
@@ -30,6 +28,5 @@
     "typescript": "^5.0.0",
     "ts-node": "^10.9.0",
     "@lighthouse-tooling/shared": "workspace:*"
->>>>>>> f07040eb
   }
 }