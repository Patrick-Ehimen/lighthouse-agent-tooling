--- conflicted
+++ resolved
@@ -64,20 +64,11 @@
     "build": "tsc -p ./",
     "dev": "tsc -watch -p ./",
     "package": "vsce package",
-<<<<<<< HEAD
     "lint": "eslint .",
     "lint:fix": "eslint . --fix",
     "format": "prettier --write .",
     "format:check": "prettier --check .",
     "test": "npm run compile && node ./out/test/runTest.js"
-=======
-    "lint": "eslint src --ext ts",
-    "test": "jest",
-    "test:watch": "jest --watch",
-    "test:coverage": "jest --coverage",
-    "test:vscode": "npm run compile && node ./out/test/runTest.js",
-    "clean": "rm -rf dist out"
->>>>>>> f07040eb
   },
   "dependencies": {
     "@lighthouse-tooling/shared": "workspace:*",
