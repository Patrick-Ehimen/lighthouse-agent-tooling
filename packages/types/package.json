{
  "name": "@lighthouse-tooling/types",
  "version": "0.1.0",
  "description": "Shared TypeScript types and interfaces for Lighthouse AI integration system",
  "main": "dist/index.js",
  "types": "dist/index.d.ts",
<<<<<<< HEAD
  "scripts": {
    "lint": "eslint .",
    "lint:fix": "eslint . --fix",
    "format": "prettier --write .",
    "format:check": "prettier --check ."
=======
  "exports": {
    ".": {
      "types": "./dist/index.d.ts",
      "default": "./dist/index.js"
    }
  },
  "files": [
    "dist"
  ],
  "scripts": {
    "build": "tsc",
    "dev": "tsc --watch",
    "clean": "rm -rf dist",
    "type-check": "tsc --noEmit",
    "check-types": "tsc --noEmit"
  },
  "keywords": [
    "lighthouse",
    "types",
    "typescript",
    "mcp",
    "ai",
    "storage"
  ],
  "author": "Lighthouse Team",
  "license": "MIT",
  "devDependencies": {
    "typescript": "^5.9.2"
>>>>>>> f07040eb
  }
}<|MERGE_RESOLUTION|>--- conflicted
+++ resolved
@@ -4,13 +4,11 @@
   "description": "Shared TypeScript types and interfaces for Lighthouse AI integration system",
   "main": "dist/index.js",
   "types": "dist/index.d.ts",
-<<<<<<< HEAD
   "scripts": {
     "lint": "eslint .",
     "lint:fix": "eslint . --fix",
     "format": "prettier --write .",
     "format:check": "prettier --check ."
-=======
   "exports": {
     ".": {
       "types": "./dist/index.d.ts",
@@ -20,13 +18,6 @@
   "files": [
     "dist"
   ],
-  "scripts": {
-    "build": "tsc",
-    "dev": "tsc --watch",
-    "clean": "rm -rf dist",
-    "type-check": "tsc --noEmit",
-    "check-types": "tsc --noEmit"
-  },
   "keywords": [
     "lighthouse",
     "types",
@@ -39,6 +30,5 @@
   "license": "MIT",
   "devDependencies": {
     "typescript": "^5.9.2"
->>>>>>> f07040eb
   }
 }