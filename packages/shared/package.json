{
  "name": "@lighthouse-tooling/shared",
  "version": "0.1.0",
  "description": "Shared utilities and constants for Lighthouse AI integration system",
  "main": "dist/index.js",
  "types": "dist/index.d.ts",
  "scripts": {
    "build": "tsc",
    "test": "jest",
    "test:watch": "jest --watch",
    "test:coverage": "jest --coverage",
    "lint": "eslint src/**/*.ts",
    "clean": "rm -rf dist"
  },
  "devDependencies": {
    "jest": "^29.7.0",
    "ts-jest": "^29.1.1",
    "@types/jest": "^29.5.5",
    "typescript": "^5.0.0"
    "dev": "tsc --watch",
    "lint": "eslint src/**/*.ts",
    "lint:fix": "eslint src/**/*.ts --fix",
    "clean": "rm -rf dist"
  },
  "dependencies": {
    "@lighthouse-tooling/types": "workspace:*"
  },
<<<<<<< HEAD
  "scripts": {
    "lint": "eslint .",
    "lint:fix": "eslint . --fix",
    "format": "prettier --write .",
    "format:check": "prettier --check ."
=======
  "devDependencies": {
    "@types/node": "^20.0.0",
    "typescript": "^5.0.0"
  },
  "files": [
    "dist"
  ],
  "publishConfig": {
    "access": "restricted"
>>>>>>> f07040eb
  }
}<|MERGE_RESOLUTION|>--- conflicted
+++ resolved
@@ -25,22 +25,10 @@
   "dependencies": {
     "@lighthouse-tooling/types": "workspace:*"
   },
-<<<<<<< HEAD
   "scripts": {
     "lint": "eslint .",
     "lint:fix": "eslint . --fix",
     "format": "prettier --write .",
     "format:check": "prettier --check ."
-=======
-  "devDependencies": {
-    "@types/node": "^20.0.0",
-    "typescript": "^5.0.0"
-  },
-  "files": [
-    "dist"
-  ],
-  "publishConfig": {
-    "access": "restricted"
->>>>>>> f07040eb
   }
 }