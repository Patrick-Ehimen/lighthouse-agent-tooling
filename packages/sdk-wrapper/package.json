--- conflicted
+++ resolved
@@ -16,18 +16,10 @@
     "@lighthouse-tooling/shared": "workspace:*",
     "@lighthouse-web3/sdk": "^0.2.3"
   },
-<<<<<<< HEAD
   "scripts": {
     "lint": "eslint .",
     "lint:fix": "eslint . --fix",
     "format": "prettier --write .",
     "format:check": "prettier --check ."
-=======
-  "devDependencies": {
-    "jest": "^29.7.0",
-    "ts-jest": "^29.1.1",
-    "@types/jest": "^29.5.5",
-    "typescript": "^5.0.0"
->>>>>>> f07040eb
   }
 }