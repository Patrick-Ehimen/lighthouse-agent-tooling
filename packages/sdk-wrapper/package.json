--- conflicted
+++ resolved
@@ -1,32 +1,24 @@
 {
   "name": "@lighthouse-tooling/sdk-wrapper",
   "version": "0.1.0",
-<<<<<<< HEAD
   "description": "Unified SDK wrapper for Lighthouse and Kavach SDK complexity abstraction",
-=======
->>>>>>> b1320106
   "main": "dist/index.js",
   "types": "dist/index.d.ts",
   "scripts": {
     "build": "tsc",
-<<<<<<< HEAD
     "dev": "tsc --watch",
-=======
->>>>>>> b1320106
     "test": "jest",
     "test:watch": "jest --watch",
     "test:coverage": "jest --coverage",
     "lint": "eslint src/**/*.ts",
-<<<<<<< HEAD
-    "lint:fix": "eslint src/**/*.ts --fix"
-=======
+    "lint:fix": "eslint src/**/*.ts --fix",
+    "format": "prettier --write .",
+    "format:check": "prettier --check .",
     "clean": "rm -rf dist"
->>>>>>> b1320106
   },
   "dependencies": {
     "@lighthouse-tooling/types": "workspace:*",
     "@lighthouse-tooling/shared": "workspace:*",
-<<<<<<< HEAD
     "@lighthouse-web3/sdk": "^0.2.3",
     "eventemitter3": "^5.0.1",
     "axios": "^1.6.0"
@@ -41,14 +33,4 @@
   "files": [
     "dist/**/*"
   ]
-=======
-    "@lighthouse-web3/sdk": "^0.2.3"
-  },
-  "scripts": {
-    "lint": "eslint .",
-    "lint:fix": "eslint . --fix",
-    "format": "prettier --write .",
-    "format:check": "prettier --check ."
-  }
->>>>>>> b1320106
 }