<<<<<<< HEAD
# lighthouse-agent-tooling

Lighthouse Agent Tooling – A set of connectors, IDE extensions, and AI-native developer tools to seamlessly integrate Lighthouse into AI-powered workflows. Supports MCP (Model Context Protocol) connectors, Cursor/IDE extensions for pinning and encrypting datasets/models.

## Code Style

This repo uses ESLint (flat config) and Prettier for consistent code quality and formatting.

- Run lint: `pnpm lint`
- Auto-fix: `pnpm lint:fix`
- Format: `pnpm format`

Pre-commit hooks via Husky run lint-staged to format and lint changed files.
=======
# Lighthouse Agent Tooling

Lighthouse Agent Tooling – A set of connectors, IDE extensions, and AI-native developer tools to seamlessly integrate Lighthouse into AI-powered workflows. Supports MCP (Model Context Protocol) connectors, Cursor/IDE extensions for pinning and encrypting datasets/models.

## Prerequisites

- **Node.js**: v18+ (recommended: v22+)
- **pnpm**: v8+ (for workspace management)
- **TypeScript**: v5+ (installed automatically)

## Package Structure

This monorepo contains the following packages:

- **`@lighthouse-tooling/types`** - Shared TypeScript types and interfaces ✅
- **`@lighthouse-tooling/shared`** - Shared utilities and common code
- **`@lighthouse-tooling/sdk-wrapper`** - Unified SDK wrapper for Lighthouse and Kavach
- **`@lighthouse-tooling/mcp-server`** - MCP (Model Context Protocol) server
- **`@lighthouse-tooling/vscode-extension`** - VSCode extension
- **`@lighthouse-tooling/cursor-extension`** - Cursor IDE extension

## Build Process

### Workspace Setup (pnpm)

```bash
# Install all dependencies for the workspace
pnpm install

# Build all packages
pnpm run build

# Type check all packages
pnpm run type-check
```

### Individual Package Build

For individual package development, use npm within each package directory:

```bash
# Navigate to types package
cd packages/types

# Type checking
npm run type-check

# Build
npm run build

# Development mode (watch)
npm run dev

# Clean build artifacts
npm run clean
```

**Note**: TypeScript is installed at the workspace level via pnpm. Individual packages use npm for their build scripts.

## Types Package Implementation

The `@lighthouse-tooling/types` package provides comprehensive TypeScript interfaces:

- **Core interfaces**: `UploadResult`, `Dataset`, `AccessCondition`, `ProgressUpdate`
- **MCP types**: `MCPToolDefinition`, `MCPRequest`, `MCPResponse`
- **Authentication**: `AuthConfig`, `TokenInfo`, `APICredentials`
- **Error handling**: `LighthouseError`, `RetryConfig`
- **Workspace context**: `WorkspaceContext`, `ProjectFile`, `GitInfo`

### Usage

```typescript
import { 
  UploadResult, 
  Dataset, 
  AuthConfig,
  LIGHTHOUSE_MCP_TOOLS 
} from '@lighthouse-tooling/types';

// Create upload result
const uploadResult: UploadResult = {
  cid: 'QmHash...',
  size: 1024,
  encrypted: true,
  uploadedAt: new Date()
};
```

## Development

```bash
# Start development mode (watch all packages)
pnpm run dev

# Lint all packages
pnpm run lint

# Clean all build artifacts
pnpm run clean
```

## License

MIT License - see [LICENSE](LICENSE) file for details.
>>>>>>> f07040eb
<|MERGE_RESOLUTION|>--- conflicted
+++ resolved
@@ -1,4 +1,3 @@
-<<<<<<< HEAD
 # lighthouse-agent-tooling
 
 Lighthouse Agent Tooling – A set of connectors, IDE extensions, and AI-native developer tools to seamlessly integrate Lighthouse into AI-powered workflows. Supports MCP (Model Context Protocol) connectors, Cursor/IDE extensions for pinning and encrypting datasets/models.
@@ -12,7 +11,6 @@
 - Format: `pnpm format`
 
 Pre-commit hooks via Husky run lint-staged to format and lint changed files.
-=======
 # Lighthouse Agent Tooling
 
 Lighthouse Agent Tooling – A set of connectors, IDE extensions, and AI-native developer tools to seamlessly integrate Lighthouse into AI-powered workflows. Supports MCP (Model Context Protocol) connectors, Cursor/IDE extensions for pinning and encrypting datasets/models.
@@ -116,5 +114,4 @@
 
 ## License
 
-MIT License - see [LICENSE](LICENSE) file for details.
->>>>>>> f07040eb
+MIT License - see [LICENSE](LICENSE) file for details.