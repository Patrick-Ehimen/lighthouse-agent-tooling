--- conflicted
+++ resolved
@@ -17,14 +17,10 @@
     "format:check": "prettier --check .",
     "ci:local": "pnpm run lint && pnpm run format:check",
     "test": "turbo run test",
-<<<<<<< HEAD
     "clean": "turbo run clean",
     "prepare": "husky"
-=======
     "test:coverage": "turbo run test:coverage",
-    "clean": "turbo run clean",
     "verify-tests": "node scripts/verify-tests.js"
->>>>>>> f07040eb
   },
   "repository": {
     "type": "git",
@@ -43,7 +39,6 @@
     "turbo": "^2.5.6",
     "typescript": "^5.0.0",
     "@types/node": "^20.0.0",
-<<<<<<< HEAD
     "eslint": "^9.36.0",
     "prettier": "^3.3.3",
     "husky": "^9.1.6",
@@ -57,12 +52,10 @@
       "typescript-eslint": "8.36.0",
       "@eslint/js": "^9.31.0"
     }
-=======
     "eslint": "^8.0.0",
     "prettier": "^3.0.0",
     "jest": "^29.7.0",
     "ts-jest": "^29.1.1",
     "@types/jest": "^29.5.5"
->>>>>>> f07040eb
   }
 }