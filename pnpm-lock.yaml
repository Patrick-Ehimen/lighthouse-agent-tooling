--- conflicted
+++ resolved
@@ -121,7 +121,6 @@
       "@lighthouse-web3/sdk":
         specifier: ^0.2.3
         version: 0.2.9
-<<<<<<< HEAD
       axios:
         specifier: ^1.6.0
         version: 1.12.2
@@ -131,30 +130,12 @@
     devDependencies:
       '@types/jest':
         specifier: ^29.5.0
-=======
-
-  packages/shared:
-    dependencies:
-      "@lighthouse-tooling/types":
-        specifier: workspace:*
-        version: link:../types
-    devDependencies:
-      "@types/jest":
-        specifier: ^29.5.5
->>>>>>> b1320106
         version: 29.5.14
       jest:
-<<<<<<< HEAD
         specifier: ^29.5.0
         version: 29.7.0(@types/node@20.19.17)
       ts-jest:
         specifier: ^29.1.0
-=======
-        specifier: ^29.7.0
-        version: 29.7.0(@types/node@20.19.17)(ts-node@10.9.2)
-      ts-jest:
-        specifier: ^29.1.1
->>>>>>> b1320106
         version: 29.4.4(@babel/core@7.28.4)(jest@29.7.0)(typescript@5.9.2)
       typescript:
         specifier: ^5.0.0
@@ -3641,16 +3622,8 @@
     dev: false
 
   /eventemitter3@5.0.1:
-<<<<<<< HEAD
     resolution: {integrity: sha512-GWkBvjiSZK87ELrYOSESUYeVIc9mvLLf/nXalMOS5dYrgZq9o5OVkbZAVM06CVxYsCwH9BDZFPlQTlPA1j4ahA==}
     dev: false
-=======
-    resolution:
-      {
-        integrity: sha512-GWkBvjiSZK87ELrYOSESUYeVIc9mvLLf/nXalMOS5dYrgZq9o5OVkbZAVM06CVxYsCwH9BDZFPlQTlPA1j4ahA==,
-      }
-    dev: true
->>>>>>> b1320106
 
   /eventsource-parser@3.0.6:
     resolution:
